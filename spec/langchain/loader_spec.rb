--- conflicted
+++ resolved
@@ -101,7 +101,6 @@
       end
     end
 
-<<<<<<< HEAD
     context "CSV" do
       let(:result) do
         [
@@ -116,7 +115,23 @@
 
       context "from local file" do
         let(:path) { "spec/fixtures/loaders/example.csv" }
-=======
+
+        it "loads text from file" do
+          expect(subject).to eq(result)
+        end
+      end
+
+      context "from url" do
+        let(:path) { "http://example.com/example.csv" }
+        let(:body) { File.read("spec/fixtures/loaders/example.csv") }
+        let(:content_type) { "text/csv" }
+
+        it "loads text from URL" do
+          expect(subject).to eq(result)
+        end
+      end
+    end
+
     context "JSON" do
       let(:result) do
         {"name" => "Luke Skywalker", "height" => 172, "mass" => 77}
@@ -153,23 +168,16 @@
       end
       context "from local file" do
         let(:path) { "spec/fixtures/loaders/example.jsonl" }
->>>>>>> 3c030cfb
-
-        it "loads text from file" do
-          expect(subject).to eq(result)
-        end
-      end
-
-      context "from url" do
-<<<<<<< HEAD
-        let(:path) { "http://example.com/example.csv" }
-        let(:body) { File.read("spec/fixtures/loaders/example.csv") }
-        let(:content_type) { "text/csv" }
-=======
+
+        it "loads text from file" do
+          expect(subject).to eq(result)
+        end
+      end
+
+      context "from url" do
         let(:path) { "http://example.com/example.jsonl" }
         let(:content_type) { "application/jsonlines" }
         let(:body) { File.read("spec/fixtures/loaders/example.jsonl") }
->>>>>>> 3c030cfb
 
         it "loads text from URL" do
           expect(subject).to eq(result)
